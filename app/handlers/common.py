# This program is free software: you can redistribute it and/or modify
# it under the terms of the GNU Affero General Public License as
# published by the Free Software Foundation, either version 3 of the
# License, or (at your option) any later version.
#
# This program is distributed in the hope that it will be useful,
# but WITHOUT ANY WARRANTY; without even the implied warranty of
# MERCHANTABILITY or FITNESS FOR A PARTICULAR PURPOSE.  See the
# GNU Affero General Public License for more details.
#
# You should have received a copy of the GNU Affero General Public License
# along with this program.  If not, see <http://www.gnu.org/licenses/>.

"""Set of common functions for all handlers."""

import bson
import datetime
import pymongo
import types

import models
import models.token as mtoken
import utils

# Default value to calculate a date range in case the provided value is
# out of range.
DEFAULT_DATE_RANGE = 5

# Default value to calculate a time range in case the provided one is not
# valid.
DEFAULT_TIME_RANGE = 60
# Maximum time range possible, otherwise use a date_range value.
MAX_TIME_RANGE = 60 * 24
MIN_TIME_RANGE = 10

# Some key values must be treated in a different way, not as string.
KEY_TYPES = {
    models.RETRIES_KEY: "int",
    models.WARNINGS_KEY: "int"
}

<<<<<<< HEAD
# The list of ID keys.
=======
# Handlers valid keys.
BOOT_VALID_KEYS = {
    "POST": {
        models.MANDATORY_KEYS: [
            models.ARCHITECTURE_KEY,
            models.BOARD_KEY,
            models.DEFCONFIG_KEY,
            models.JOB_KEY,
            models.KERNEL_KEY,
            models.LAB_NAME_KEY,
            models.VERSION_KEY
        ],
        models.ACCEPTED_KEYS: [
            models.ARCHITECTURE_KEY,
            models.BOARD_INSTANCE_KEY,
            models.BOARD_KEY,
            models.BOOT_LOAD_ADDR_KEY,
            models.BOOT_LOG_HTML_KEY,
            models.BOOT_LOG_KEY,
            models.BOOT_RESULT_DESC_KEY,
            models.BOOT_RESULT_KEY,
            models.BOOT_RETRIES_KEY,
            models.BOOT_TIME_KEY,
            models.BOOT_WARNINGS_KEY,
            models.DEFCONFIG_FULL_KEY,
            models.DEFCONFIG_KEY,
            models.DTB_ADDR_KEY,
            models.DTB_APPEND_KEY,
            models.DTB_KEY,
            models.EMAIL_KEY,
            models.ENDIANNESS_KEY,
            models.FASTBOOT_CMD_KEY,
            models.FASTBOOT_KEY,
            models.FILE_SERVER_RESOURCE_KEY,
            models.FILE_SERVER_URL_KEY,
            models.GIT_BRANCH_KEY,
            models.GIT_COMMIT_KEY,
            models.GIT_DESCRIBE_KEY,
            models.GIT_URL_KEY,
            models.ID_KEY,
            models.INITRD_ADDR_KEY,
            models.INITRD_KEY,
            models.JOB_KEY,
            models.KERNEL_IMAGE_KEY,
            models.KERNEL_KEY,
            models.LAB_NAME_KEY,
            models.MACH_KEY,
            models.METADATA_KEY,
            models.NAME_KEY,
            models.QEMU_COMMAND_KEY,
            models.QEMU_KEY,
            models.STATUS_KEY,
            models.UIMAGE_ADDR_KEY,
            models.UIMAGE_KEY,
            models.VERSION_KEY
        ]
    },
    "GET": [
        models.ARCHITECTURE_KEY,
        models.BOARD_KEY,
        models.CREATED_KEY,
        models.DEFCONFIG_FULL_KEY,
        models.DEFCONFIG_ID_KEY,
        models.DEFCONFIG_KEY,
        models.ENDIANNESS_KEY,
        models.GIT_BRANCH_KEY,
        models.GIT_COMMIT_KEY,
        models.ID_KEY,
        models.JOB_ID_KEY,
        models.JOB_KEY,
        models.KERNEL_KEY,
        models.LAB_NAME_KEY,
        models.MACH_KEY,
        models.NAME_KEY,
        models.RETRIES_KEY,
        models.STATUS_KEY,
        models.WARNINGS_KEY
    ],
    "DELETE": [
        models.BOARD_KEY,
        models.DEFCONFIG_FULL_KEY,
        models.DEFCONFIG_ID_KEY,
        models.DEFCONFIG_KEY,
        models.ID_KEY,
        models.JOB_ID_KEY,
        models.JOB_KEY,
        models.KERNEL_KEY,
        models.NAME_KEY,
    ]
}

COUNT_VALID_KEYS = {
    "GET": [
        models.ARCHITECTURE_KEY,
        models.BOARD_KEY,
        models.CREATED_KEY,
        models.DEFCONFIG_FULL_KEY,
        models.DEFCONFIG_ID_KEY,
        models.DEFCONFIG_KEY,
        models.ERRORS_KEY,
        models.GIT_BRANCH_KEY,
        models.GIT_COMMIT_KEY,
        models.GIT_DESCRIBE_KEY,
        models.ID_KEY,
        models.JOB_ID_KEY,
        models.JOB_KEY,
        models.KERNEL_CONFIG_KEY,
        models.KERNEL_IMAGE_KEY,
        models.KERNEL_KEY,
        models.MODULES_DIR_KEY,
        models.MODULES_KEY,
        models.NAME_KEY,
        models.PRIVATE_KEY,
        models.STATUS_KEY,
        models.SYSTEM_MAP_KEY,
        models.TEXT_OFFSET_KEY,
        models.TIME_KEY,
        models.WARNINGS_KEY,
    ],
}

TOKEN_VALID_KEYS = {
    "POST": [
        models.ADMIN_KEY,
        models.DELETE_KEY,
        models.EMAIL_KEY,
        models.EXPIRED_KEY,
        models.EXPIRES_KEY,
        models.GET_KEY,
        models.IP_ADDRESS_KEY,
        models.IP_RESTRICTED,
        models.LAB_KEY,
        models.NAME_KEY,
        models.POST_KEY,
        models.SUPERUSER_KEY,
        models.TEST_LAB_KEY,
        models.UPLOAD_KEY,
        models.USERNAME_KEY,
        models.VERSION_KEY
    ],
    "PUT": [
        models.ADMIN_KEY,
        models.DELETE_KEY,
        models.EMAIL_KEY,
        models.EXPIRED_KEY,
        models.EXPIRES_KEY,
        models.GET_KEY,
        models.IP_ADDRESS_KEY,
        models.IP_RESTRICTED,
        models.LAB_KEY,
        models.NAME_KEY,
        models.POST_KEY,
        models.SUPERUSER_KEY,
        models.TEST_LAB_KEY,
        models.UPLOAD_KEY,
        models.USERNAME_KEY,
        models.VERSION_KEY
    ],
    "GET": [
        models.CREATED_KEY,
        models.EMAIL_KEY,
        models.EXPIRED_KEY,
        models.EXPIRES_KEY,
        models.ID_KEY,
        models.IP_ADDRESS_KEY,
        models.NAME_KEY,
        models.PROPERTIES_KEY,
        models.TOKEN_KEY,
        models.USERNAME_KEY
    ],
}

SUBSCRIPTION_VALID_KEYS = {
    "GET": [
        models.JOB_KEY
    ],
    "POST": [
        models.EMAIL_KEY,
        models.JOB_KEY,
    ],
    "DELETE": [
        models.EMAIL_KEY
    ],
}

BATCH_VALID_KEYS = {
    "POST": [
        models.COLLECTION_KEY,
        models.DOCUMENT_ID_KEY,
        models.METHOD_KEY,
        models.OP_ID_KEY,
        models.QUERY_KEY,
    ]
}

LAB_VALID_KEYS = {
    "POST": {
        models.MANDATORY_KEYS: [
            models.CONTACT_KEY,
            models.NAME_KEY,
        ],
        models.ACCEPTED_KEYS: [
            models.ADDRESS_KEY,
            models.CONTACT_KEY,
            models.NAME_KEY,
            models.PRIVATE_KEY,
            models.TOKEN_KEY,
            models.VERSION_KEY,
        ]
    },
    "GET": [
        models.ADDRESS_KEY,
        models.CONTACT_KEY,
        models.CREATED_KEY,
        models.ID_KEY,
        models.NAME_KEY,
        models.PRIVATE_KEY,
        models.TOKEN_KEY,
        models.UPDATED_KEY,
    ],
    "DELETE": [
        models.ADDRESS_KEY,
        models.CONTACT_KEY,
        models.ID_KEY,
        models.NAME_KEY,
        models.TOKEN_KEY,
    ]
}

REPORT_VALID_KEYS = {
    "GET": [
        models.CREATED_KEY,
        models.ID_KEY,
        models.JOB_KEY,
        models.KERNEL_KEY,
        models.NAME_KEY,
        models.STATUS_KEY,
        models.TYPE_KEY,
        models.UPDATED_KEY
    ]
}

SEND_VALID_KEYS = {
    "POST": {
        models.MANDATORY_KEYS: [
            models.JOB_KEY,
            models.KERNEL_KEY
        ],
        models.ACCEPTED_KEYS: [
            models.BOOT_REPORT_SEND_BCC_KEY,
            models.BOOT_REPORT_SEND_CC_KEY,
            models.BOOT_REPORT_SEND_TO_KEY,
            models.BUILD_REPORT_SEND_BCC_KEY,
            models.BUILD_REPORT_SEND_CC_KEY,
            models.BUILD_REPORT_SEND_TO_KEY,
            models.DELAY_KEY,
            models.EMAIL_FORMAT_KEY,
            models.IN_REPLY_TO_KEY,
            models.JOB_KEY,
            models.KERNEL_KEY,
            models.LAB_NAME_KEY,
            models.REPORT_BCC_KEY,
            models.REPORT_CC_KEY,
            models.REPORT_SEND_TO_KEY,
            models.SEND_BOOT_REPORT_KEY,
            models.SEND_BUILD_REPORT_KEY
        ]
    }
}

BISECT_VALID_KEYS = {
    "GET": [
        models.BOOT_ID_KEY,
        models.COLLECTION_KEY,
        models.COMPARE_TO_KEY,
        models.DEFCONFIG_ID_KEY
    ]
}

TEST_SUITE_VALID_KEYS = {
    "POST": {
        models.MANDATORY_KEYS: [
            models.DEFCONFIG_ID_KEY,
            models.LAB_NAME_KEY,
            models.NAME_KEY,
            models.VERSION_KEY
        ],
        models.ACCEPTED_KEYS: [
            models.ARCHITECTURE_KEY,
            models.BOARD_INSTANCE_KEY,
            models.BOARD_KEY,
            models.BOOT_ID_KEY,
            models.CREATED_KEY,
            models.DEFCONFIG_FULL_KEY,
            models.DEFCONFIG_ID_KEY,
            models.DEFCONFIG_KEY,
            models.DEFINITION_URI_KEY,
            models.JOB_ID_KEY,
            models.JOB_KEY,
            models.KERNEL_KEY,
            models.LAB_NAME_KEY,
            models.METADATA_KEY,
            models.NAME_KEY,
            models.TEST_CASE_KEY,
            models.TEST_SET_KEY,
            models.VCS_COMMIT_KEY,
            models.VERSION_KEY
        ]
    },
    "PUT": [
        models.ARCHITECTURE_KEY,
        models.BOARD_INSTANCE_KEY,
        models.BOARD_KEY,
        models.BOOT_ID_KEY,
        models.CREATED_KEY,
        models.DEFCONFIG_FULL_KEY,
        models.DEFCONFIG_ID_KEY,
        models.DEFCONFIG_KEY,
        models.DEFINITION_URI_KEY,
        models.JOB_ID_KEY,
        models.JOB_KEY,
        models.KERNEL_KEY,
        models.METADATA_KEY,
        models.NAME_KEY,
        models.VCS_COMMIT_KEY,
        models.VERSION_KEY
    ],
    "GET": [
        models.ARCHITECTURE_KEY,
        models.BOARD_INSTANCE_KEY,
        models.BOARD_KEY,
        models.BOOT_ID_KEY,
        models.CREATED_KEY,
        models.DEFCONFIG_FULL_KEY,
        models.DEFCONFIG_ID_KEY,
        models.DEFCONFIG_KEY,
        models.DEFINITION_URI_KEY,
        models.JOB_ID_KEY,
        models.JOB_KEY,
        models.KERNEL_KEY,
        models.LAB_NAME_KEY,
        models.TIME_KEY,
        models.VCS_COMMIT_KEY,
        models.VERSION_KEY
    ]
}

TEST_SET_VALID_KEYS = {
    "POST": {
        models.MANDATORY_KEYS: [
            models.NAME_KEY,
            models.TEST_SUITE_ID_KEY,
            models.VERSION_KEY
        ],
        models.ACCEPTED_KEYS: [
            models.CREATED_KEY,
            models.DEFINITION_URI_KEY,
            models.METADATA_KEY,
            models.NAME_KEY,
            models.PARAMETERS_KEY,
            models.TEST_CASE_KEY,
            models.TEST_SUITE_ID_KEY,
            models.TIME_KEY,
            models.VCS_COMMIT_KEY,
            models.VERSION_KEY,
        ]
    },
    "PUT": [
        models.CREATED_KEY,
        models.DEFINITION_URI_KEY,
        models.NAME_KEY,
        models.PARAMETERS_KEY,
        models.TEST_SUITE_ID_KEY,
        models.TIME_KEY,
        models.VCS_COMMIT_KEY,
        models.VERSION_KEY
    ],
    "GET": [
        models.CREATED_KEY,
        models.DEFINITION_URI_KEY,
        models.NAME_KEY,
        models.PARAMETERS_KEY,
        models.TEST_SUITE_ID_KEY,
        models.TIME_KEY,
        models.VCS_COMMIT_KEY,
        models.VERSION_KEY
    ]
}

TEST_CASE_VALID_KEYS = {
    "POST": {
        models.MANDATORY_KEYS: [
            models.NAME_KEY,
            models.TEST_SUITE_ID_KEY,
            models.VERSION_KEY
        ],
        models.ACCEPTED_KEYS: [
            models.ATTACHMENTS_KEY,
            models.CREATED_KEY,
            models.DEFINITION_URI_KEY,
            models.KVM_GUEST_KEY,
            models.MAXIMUM_KEY,
            models.MEASUREMENTS_KEY,
            models.METADATA_KEY,
            models.MINIMUM_KEY,
            models.NAME_KEY,
            models.PARAMETERS_KEY,
            models.SAMPLES_KEY,
            models.SAMPLES_SQUARE_SUM_KEY,
            models.SAMPLES_SUM_KEY,
            models.STATUS_KEY,
            models.TEST_SET_ID_KEY,
            models.TEST_SUITE_ID_KEY,
            models.TIME_KEY,
            models.VCS_COMMIT_KEY,
            models.VERSION_KEY
        ]
    },
    "PUT": [
        models.ATTACHMENTS_KEY,
        models.CREATED_KEY,
        models.DEFINITION_URI_KEY,
        models.KVM_GUEST_KEY,
        models.MAXIMUM_KEY,
        models.MEASUREMENTS_KEY,
        models.METADATA_KEY,
        models.MINIMUM_KEY,
        models.NAME_KEY,
        models.PARAMETERS_KEY,
        models.SAMPLES_KEY,
        models.SAMPLES_SQUARE_SUM_KEY,
        models.SAMPLES_SUM_KEY,
        models.STATUS_KEY,
        models.TEST_SET_ID_KEY,
        models.TEST_SUITE_ID_KEY,
        models.TIME_KEY,
        models.VCS_COMMIT_KEY,
        models.VERSION_KEY
    ],
    "GET": [
        models.ATTACHMENTS_KEY,
        models.CREATED_KEY,
        models.DEFINITION_URI_KEY,
        models.KVM_GUEST_KEY,
        models.MAXIMUM_KEY,
        models.MEASUREMENTS_KEY,
        models.METADATA_KEY,
        models.MINIMUM_KEY,
        models.NAME_KEY,
        models.PARAMETERS_KEY,
        models.SAMPLES_KEY,
        models.SAMPLES_SQUARE_SUM_KEY,
        models.SAMPLES_SUM_KEY,
        models.STATUS_KEY,
        models.TEST_SET_ID_KEY,
        models.TEST_SUITE_ID_KEY,
        models.TIME_KEY,
        models.VCS_COMMIT_KEY,
        models.VERSION_KEY
    ]
}

>>>>>>> 3b390ef8
ID_KEYS = [
    models.BOOT_ID_KEY,
    models.DEFCONFIG_ID_KEY,
    models.ID_KEY,
    models.JOB_ID_KEY,
    models.LAB_ID_KEY,
    models.TEST_CASE_ID_KEY,
    models.TEST_SET_ID_KEY,
    models.TEST_SUITE_ID_KEY
]

MASTER_KEY = "master_key"
API_TOKEN_HEADER = "Authorization"
ACCEPTED_CONTENT_TYPE = "application/json"
DEFAULT_RESPONSE_TYPE = "application/json; charset=UTF-8"
NOT_VALID_TOKEN = "Operation not permitted: check the token permissions"
METHOD_NOT_IMPLEMENTED = "Method not implemented"

MIDNIGHT = datetime.time(tzinfo=bson.tz_util.utc)
ALMOST_MIDNIGHT = datetime.time(23, 59, 59, tzinfo=bson.tz_util.utc)
EPOCH = datetime.datetime(1970, 1, 1, tzinfo=bson.tz_util.utc)


def get_all_query_values(query_args_func, valid_keys):
    """Handy function to get all query args in a batch.

    :param query_args_func: A function used to return a list of the query
    arguments.
    :type query_args_func: function
    :param valid_keys: A list containing the valid keys that should be
    retrieved.
    :type valid_keys: list
    """
    spec = get_query_spec(query_args_func, valid_keys)

    created_on = get_created_on_date(query_args_func)
    add_created_on_date(spec, created_on)

    get_and_add_date_range(spec, query_args_func, created_on)
    get_and_add_gte_lt_keys(spec, query_args_func, valid_keys)
    update_id_fields(spec)

    sort = get_query_sort(query_args_func)
    fields = get_query_fields(query_args_func)
    skip, limit = get_skip_and_limit(query_args_func)
    unique = get_aggregate_value(query_args_func)

    return spec, sort, fields, skip, limit, unique


def get_trigger_query_values(query_args_func, valid_keys):
    """Handy function to get all the query args in a batch for trigger APIs.

    :param query_args_func: A function used to return a list of the query
    arguments.
    :type query_args_func: function
    :param valid_keys: A list containing the valid keys that should be
    retrieved.
    :type valid_keys: list
    :return 6-tuple: spec, fields, skip, limit, compared.
    """
    spec = get_query_spec(query_args_func, valid_keys)

    created_on = get_created_on_date(query_args_func)
    add_created_on_date(spec, created_on)

    get_and_add_date_range(spec, query_args_func, created_on)
    get_and_add_gte_lt_keys(spec, query_args_func, valid_keys)
    get_and_add_time_range(spec, query_args_func)
    update_id_fields(spec)

    sort = get_query_sort(query_args_func)
    fields = get_query_fields(query_args_func)
    skip, limit = get_skip_and_limit(query_args_func)
    compared = get_compared_value(query_args_func)

    return spec, sort, fields, skip, limit, compared


def _valid_value(value):
    """Make sure the passed value is valid for its type.

    This is necessary when value passed are like 0, False or similar and
    are actually valid values.

    :return True or False.
    """
    valid_value = True
    if isinstance(value, types.StringTypes):
        if value == "":
            valid_value = False
    elif isinstance(value, (types.ListType, types.TupleType)):
        if not value:
            valid_value = False
    elif value is None:
        valid_value = False
    return valid_value


def get_and_add_gte_lt_keys(spec, query_args_func, valid_keys):
    """Get the gte and lt query args values and add them to the spec.

    This is necessary to perform searches like 'greater than-equal' and
    'less-than'.

    :param spec: The spec data structure where to add the elements.
    :type spec: dict
    :param query_args_func: A function used to return a list of the query
    arguments.
    :type query_args_func: function
    :param valid_keys: The valid keys for this request.
    :type valid_keys: list
    """
    gte = query_args_func(models.GTE_KEY)
    less = query_args_func(models.LT_KEY)
    spec_get = spec.get

    if all([gte, isinstance(gte, types.ListType)]):
        for arg in gte:
            _parse_and_add_gte_lt_value(
                arg, "$gte", valid_keys, spec, spec_get)
    elif gte and isinstance(gte, types.StringTypes):
        _parse_and_add_gte_lt_value(gte, "$gte", valid_keys, spec, spec_get)

    if all([less, isinstance(less, types.ListType)]):
        for arg in less:
            _parse_and_add_gte_lt_value(arg, "$lt", valid_keys, spec, spec_get)
    elif all([less, isinstance(less, types.StringTypes)]):
        _parse_and_add_gte_lt_value(less, "$lt", valid_keys, spec, spec_get)


def _parse_and_add_gte_lt_value(
        arg, operator, valid_keys, spec, spec_get_func=None):
    """Parse and add the provided query argument.

    Parse the argument looking for its value, and in case we have a valid value
    add it to the `spec` data structure.

    :param arg: The argument as retrieved from the request.
    :type arg: str
    :param operator: The operator to use, either '$gte' or '$lt'.
    :type operator: str
    :param valid_keys: The valid keys that this request can accept.
    :type valid_keys: list
    :param spec: The `spec` data structure where to store field-value.
    :type spec: dict
    :param spec_get_func: Optional get function of the spec data structure used
    to retrieve values from it.
    :type spec_get_func: function
    """
    field = value = None
    try:
        field, value = arg.split(",")
        if field not in valid_keys:
            field = None
            utils.LOG.warn(
                "Wrong field specified for '%s', got '%s'",
                operator, field)

        val_type = KEY_TYPES.get(field, None)
        if val_type and val_type == "int":
            try:
                value = int(value)
            except ValueError, ex:
                utils.LOG.error(
                    "Error converting value to %s: %s",
                    val_type, value)
                utils.LOG.exception(ex)
                value = None

        if all([field is not None, _valid_value(value)]):
            _add_gte_lt_value(
                field, value, operator, spec, spec_get_func)
    except ValueError, ex:
        error_msg = (
            "Wrong value specified for '%s' query argument: %s" %
            (operator, arg)
        )
        utils.LOG.error(error_msg)
        utils.LOG.exception(ex)


def _add_gte_lt_value(field, value, operator, spec, spec_get_func=None):
    """Add the field-value pair to the spec data structure.

    :param field: The field name.
    :type field: str
    :param value: The value of the field.
    :type value: str
    :param operator: The operator to use, either '$gte' or '$lt'.
    :type operator: str
    :param spec: The `spec` data structure where to store field-value.
    :type spec: dict
    :param spec_get_func: Optional get function of the spec data structure used
    to retrieve values from it.
    :type spec_get_func: function
    """
    if not spec_get_func:
        spec_get_func = spec.get

    prev_val = spec_get_func(field, None)
    new_key_val = {operator: value}

    if prev_val:
        prev_val.update(new_key_val)
    else:
        spec[field] = new_key_val


def update_id_fields(spec):
    """Make sure ID fields are treated correctly.

    If we search for an ID field, either _id or like job_id, that references
    a real _id in mongodb, we need to make sure they are treated as such.
    mongodb stores them as ObjectId elements.

    :param spec: The spec data structure with the parameters to check.
    """
    if spec:
        common_keys = list(set(ID_KEYS) & set(spec.viewkeys()))
        for key in common_keys:
            try:
                spec[key] = bson.objectid.ObjectId(spec[key])
            except bson.errors.InvalidId, ex:
                # We remove the key since it won't serve anything good.
                utils.LOG.error(
                    "Wrong ObjectId value for key '%s', got '%s': ignoring",
                    key, spec[key])
                utils.LOG.exception(ex)
                spec.pop(key, None)


def get_aggregate_value(query_args_func):
    """Get the value of the aggregate key.

    :param query_args_func: A function used to return a list of the query
    arguments.
    :type query_args_func: function
    :return The aggregate value as string.
    """
    aggregate = query_args_func(models.AGGREGATE_KEY)
    if aggregate and isinstance(aggregate, types.ListType):
        aggregate = aggregate[-1]
    else:
        aggregate = None
    return aggregate


def get_compared_value(query_args_func):
    """Get the value of the compared key.

    This is used by the trigger API to determine if the results should be
    returned by comparing what other labs have already done.

    The `compared` key in the query arguments must be an integer, and it will
    be converted into a boolean. Other value types will be treated as False.

    If a list of `compared` key is retrieved, only the last one will be used.

    :param query_args_func: The function used to get the query arguments.
    :type query_args_func: function
    :return The compared value as boolean.
    """
    compared = query_args_func(models.COMPARED_KEY)
    if isinstance(compared, types.ListType):
        if compared:
            compared = compared[-1]

    if isinstance(compared, (types.StringTypes, types.IntType)):
        compared = bool(compared)
    else:
        compared = False

    return compared


def get_query_spec(query_args_func, valid_keys):
    """Get values from the query string to build a `spec` data structure.

    A `spec` data structure is a dictionary whose keys are the keys
    accepted by this handler method.

    :param query_args_func: A function used to return a list of the query
    arguments.
    :type query_args_func: function
    :param valid_keys: A list containing the valid keys that should be
    retrieved.
    :type valid_keys: list
    :return A `spec` data structure (dictionary).
    """
    def _get_spec_values():
        """Get the values for the spec data structure.

        Internally used only, with some logic to differentiate between single
        and multiple values. Makes sure also that the list of values is valid,
        meaning that we do not have None or empty values.

        :return A tuple with the key and its value.
        """
        val_type = None

        for key in valid_keys:
            val_type = KEY_TYPES.get(key, None)
            val = query_args_func(key) or []
            if val:
                # Go through the values and make sure we have valid ones.
                val = [v for v in val if _valid_value(v)]
                len_val = len(val)

                if len_val == 1:
                    if val_type and val_type == "int":
                        try:
                            val = int(val[0])
                        except ValueError, ex:
                            utils.LOG.error(
                                "Error converting value to %s: %s",
                                val_type, val[0])
                            utils.LOG.exception(ex)
                            val = []
                    else:
                        val = val[0]
                elif len_val > 1:
                    # More than one value, make sure we look for all of them.
                    if val_type and val_type == "int":
                        try:
                            val = {"$in": [int(v) for v in val]}
                        except ValueError, ex:
                            utils.LOG.error(
                                "Error converting list of values to %s: %s",
                                val_type, val)
                            utils.LOG.exception(ex)
                            val = []
                    else:
                        val = {"$in": val}

            yield key, val

    spec = {}
    if valid_keys and isinstance(valid_keys, types.ListType):
        spec = {
            k: v for k, v in [
                (key, val)
                for key, val in _get_spec_values()
                if _valid_value(val)
            ]
        }

    return spec


def get_created_on_date(query_args_func):
    """Retrieve the `created_on` key from the query args.

    :param query_args_func: A function used to return a list of query
    arguments.
    :type query_args_func: function
    :return A `datetime.date` object or None.
    """
    created_on = query_args_func(models.CREATED_KEY)
    valid_date = None

    if created_on:
        if isinstance(created_on, types.ListType):
            created_on = created_on[-1]

        if isinstance(created_on, types.StringTypes):
            tries = 3
            while tries > 0:
                tries -= 1
                try:
                    valid_date = datetime.datetime.strptime(
                        created_on, "%Y-%m-%d")
                except AttributeError, ex:
                    # XXX: For some reasons, sometimes we get an exception here
                    # saying: module object does not have attribute _strptime.
                    utils.LOG.exception(ex)
                    utils.LOG.warn("Retrying valid date calculation")
                    continue
                except ValueError:
                    try:
                        valid_date = datetime.datetime.strptime(
                            created_on, "%Y%m%d")
                    except ValueError:
                        utils.LOG.error(
                            "No valid value provided for '%s' key, got '%s'",
                            models.CREATED_KEY, created_on)
                    finally:
                        break
                else:
                    break
            if valid_date:
                valid_date = datetime.date(
                    valid_date.year, valid_date.month, valid_date.day)

    return valid_date


def add_created_on_date(spec, created_on):
    """Add the `created_on` key to the search spec data structure.

    :param spec: The dictionary where to store the key-value.
    :type spec: dictionary
    :param created_on: The `date` as passed in the query args.
    :type created_on: `datetime.date`
    :return The passed `spec` updated.
    """
    if all([created_on, isinstance(created_on, datetime.date)]):
        start_date = datetime.datetime.combine(created_on, MIDNIGHT)
        end_date = datetime.datetime.combine(created_on, ALMOST_MIDNIGHT)

        spec[models.CREATED_KEY] = {
            "$gte": start_date, "$lt": end_date}
    else:
        # Remove the key if, by chance, it got into the spec with
        # previous iterations on the query args.
        if models.CREATED_KEY in spec.viewkeys():
            spec.pop(models.CREATED_KEY, None)

    return spec


def get_and_add_date_range(spec, query_args_func, created_on=None):
    """Retrieve the `date_range` query from the request.

    Add the retrieved `date_range` value into the provided `spec` data
    structure.

    :param spec: The dictionary where to store the key-value.
    :type spec: dictionary
    :param query_args_func: A function used to return a list of query
    arguments.
    :type query_args_func: function
    :param created_on: The `date` as passed in the query args.
    :type created_on: `datetime.date`
    :return The passed `spec` updated.
    """
    date_range = query_args_func(models.DATE_RANGE_KEY)

    if date_range:
        # Start date needs to be set at the end of the day!
        if created_on and isinstance(created_on, datetime.date):
            # If the created_on key is defined, along with the date_range one
            # we combine the both and calculate a date_range from the provided
            # values. created_on must be a `date` object.
            today = datetime.datetime.combine(created_on, ALMOST_MIDNIGHT)
        else:
            today = datetime.datetime.combine(
                datetime.date.today(), ALMOST_MIDNIGHT)

        previous = calculate_date_range(date_range, created_on)

        spec[models.CREATED_KEY] = {"$gte": previous, "$lt": today}
    return spec


def get_and_add_time_range(spec, query_args_func):
    """Retrieve the `time_range` query from the request.

    Add the retrieved `time_range` value into the provided `spec` data
    structure.

    :param spec: The dictionary where to store the key-value.
    :type spec: dictionary
    :param query_args_func: A function used to return a list of query
    arguments.
    :type query_args_func: function
    :return The passed `spec` updated.
    """
    time_range = query_args_func(models.TIME_RANGE_KEY)

    if time_range:
        if isinstance(time_range, types.ListType):
            time_range = time_range[-1]

        if isinstance(time_range, types.StringTypes):
            try:
                time_range = int(time_range)
            except ValueError:
                # TODO: report error
                utils.LOG.error(
                    "Wrong value passed to time_range: %s", time_range)
                time_range = DEFAULT_TIME_RANGE

        time_range = abs(time_range)
        if time_range > MAX_TIME_RANGE:
            time_range = MAX_TIME_RANGE
        if time_range < MIN_TIME_RANGE:
            time_range = MIN_TIME_RANGE

        delta = datetime.timedelta(minutes=time_range)
        now = datetime.datetime.now(tzinfo=bson.tz_util.utc)
        spec[models.CREATED_KEY] = {"$lt": now, "$gte": now - delta}

    return spec


def calculate_date_range(date_range, created_on=None):
    """Calculate the new date subtracting the passed number of days.

    It removes the passed days from today date, calculated at midnight
    UTC.

    :param date_range: The number of days to remove from today.
    :type date_range int, long, str
    :return A new `datetime.date` object that is the result of the
    subtraction of `datetime.date.today()` and
    `datetime.timedelta(days=date_range)`.
    """
    if isinstance(date_range, types.ListType):
        date_range = date_range[-1]

    if isinstance(date_range, types.StringTypes):
        try:
            date_range = int(date_range)
        except ValueError:
            utils.LOG.error(
                "Wrong value passed to date_range: %s", date_range)
            date_range = DEFAULT_DATE_RANGE

    date_range = abs(date_range)
    if date_range > datetime.timedelta.max.days:
        date_range = DEFAULT_DATE_RANGE

    # Calcuate with midnight in mind though, so we get the starting of
    # the day for the previous date.
    if created_on and isinstance(created_on, datetime.date):
        today = datetime.datetime.combine(created_on, MIDNIGHT)
    else:
        today = datetime.datetime.combine(datetime.date.today(), MIDNIGHT)
    delta = datetime.timedelta(days=date_range)

    return today - delta


def get_query_fields(query_args_func):
    """Get values from the query string to build a `fields` data structure.

    A `fields` data structure can be either a list or a dictionary.

    :param query_args_func: A function used to return a list of query
    arguments.
    :type query_args_func: function
    :return A `fields` data structure (list or dictionary).
    """
    fields = None
    y_fields, n_fields = map(
        query_args_func, [models.FIELD_KEY, models.NOT_FIELD_KEY])

    if y_fields and not n_fields:
        fields = list(set(y_fields))
    elif n_fields:
        fields = dict.fromkeys(list(set(y_fields)), True)
        fields.update(dict.fromkeys(list(set(n_fields)), False))

    return fields


def get_query_sort(query_args_func):
    """Get values from the query string to build a `sort` data structure.

    A `sort` data structure is a list of tuples in a `key-value` fashion.
    The keys are the values passed as the `sort` argument on the query,
    they values are based on the `sort_order` argument and defaults to the
    descending order.

    :param query_args_func: A function used to return a list of query
    arguments.
    :type query_args_func: function
    :return A `sort` data structure, or None.
    """
    sort = None
    sort_fields, sort_order = map(
        query_args_func, [models.SORT_KEY, models.SORT_ORDER_KEY])

    if sort_fields:
        if all([sort_order, isinstance(sort_order, types.ListType)]):
            sort_order = int(sort_order[-1])
        else:
            sort_order = pymongo.DESCENDING

        # Wrong number for sort order? Force descending.
        if all([sort_order != pymongo.ASCENDING,
                sort_order != pymongo.DESCENDING]):
            utils.LOG.warn(
                "Wrong sort order used (%d), default to %d",
                sort_order, pymongo.DESCENDING
            )
            sort_order = pymongo.DESCENDING

        sort = [
            (field, sort_order)
            for field in sort_fields
        ]

    return sort


def get_skip_and_limit(query_args_func):
    """Retrieve the `skip` and `limit` query arguments.

    :param query_args_func: A function used to return a list of query
    arguments.
    :type query_args_func: function
    :return A tuple with the `skip` and `limit` arguments.
    """
    skip, limit = map(query_args_func, [models.SKIP_KEY, models.LIMIT_KEY])

    if all([skip, isinstance(skip, types.ListType)]):
        skip = int(skip[-1])
    else:
        skip = 0

    if all([limit, isinstance(limit, types.ListType)]):
        limit = int(limit[-1])
    else:
        limit = 0

    return skip, limit


def valid_token_general(token, method):
    """Make sure the token can be used for an HTTP method.

    For DELETE requests, if the token is a lab token, the request will be
    refused. The lab token can be used only to delete boot reports.

    :param token: The Token object to validate.
    :param method: The HTTP verb this token is being validated for.
    :return True or False.
    """
    valid_token = False

    if all([method == "GET", token.is_get_token]):
        valid_token = True
    elif all([(method == "POST" or method == "PUT"), token.is_post_token]):
        valid_token = True
    elif all([method == "DELETE", token.is_delete_token]):
        if not token.is_lab_token:
            valid_token = True

    return valid_token


def valid_token_bh(token, method):
    """Make sure the token is a valid token for the `BootHandler`.

    This is a special case to handle a lab token (token associeated with a lab)

    :param token: The Token object to validate.
    :param method: The HTTP verb this token is being validated for.
    :return True or False.
    """
    valid_token = False

    if all([method == "GET", token.is_get_token]):
        valid_token = True
    elif all([(method == "POST" or method == "PUT"), token.is_post_token]):
        valid_token = True
    elif all([method == "DELETE", token.is_delete_token]):
        valid_token = True

    return valid_token


def valid_token_th(token, method):
    """Make sure a token is a valid token for the `TokenHandler`.

    A valid `TokenHandler` token is an admin token, or a superuser token
    for GET operations.

    :param token: The Token object to validate.
    :param method: The HTTP verb this token is being validated for.
    :return True or False.
    """
    valid_token = False

    if token.is_admin:
        valid_token = True
    elif all([token.is_superuser, method == "GET"]):
        valid_token = True

    return valid_token


def valid_token_upload(token, method):
    """Make sure a token is enabled to upload files.

    :param token: The token object to validate.
    :param method: The HTTP method this token is being validated for.
    :return True or False.
    """
    valid_token = False

    if any([token.is_admin, token.is_superuser]):
        valid_token = True
    if all([(method == "PUT" or method == "POST"), token.is_upload_token]):
        valid_token = True

    return valid_token


def valid_token_tests(token, method):
    """Make sure a token is enabled for test reports.

    :param token: The token object to validate.
    :param method: The HTTP method this token is being validated for.
    :return True or False.
    """
    valid_token = False

    if any([token.is_admin, token.is_superuser]):
        valid_token = True
    elif all([method == "GET", token.is_get_token]):
        valid_token = True
    elif all([method == "PUT" or method == "POST", token.is_test_lab_token]):
        valid_token = True
    elif all([method == "DELETE", token.is_test_lab_token]):
        valid_token = True

    return valid_token


def validate_token(token_obj, method, remote_ip, validate_func):
    """Make sure the passed token is valid.

    :param token_obj: The JSON object from the db that contains the token.
    :param method: The HTTP verb this token is being validated for.
    :param remote_ip: The remote IP address sending the token.
    :param validate_func: Function called to validate the token, must accept
        a Token object and the method string.
    :return A 2-tuple: True or False; the token object.
    """
    valid_token = True
    token = None

    if token_obj:
        token = mtoken.Token.from_json(token_obj)

        if not isinstance(token, mtoken.Token):
            utils.LOG.error("Retrieved token is not a Token object")
            valid_token = False
        else:
            if _is_expired_token(token):
                valid_token = False
            else:
                valid_token &= validate_func(token, method)

                if all([valid_token,
                        token.is_ip_restricted,
                        not _valid_token_ip(token, remote_ip)]):
                    valid_token = False
    else:
        valid_token = False

    return valid_token, token


def _is_expired_token(token):
    """Verify whther a token is expired or not.

    :param token: The token to verify.
    :type token: `models.Token`.
    :return True or False.
    """
    is_expired = False
    if token.expired:
        is_expired = True
    else:
        expires_on = token.expires_on
        if (expires_on is not None and
                isinstance(expires_on, datetime.datetime)):
            if expires_on < datetime.datetime.now():
                is_expired = True

    return is_expired


def _valid_token_ip(token, remote_ip):
    """Make sure the token comes from the designated IP addresses.

    :param token: The Token object to validate.
    :param remote_ip: The remote IP address sending the token.
    :return True or False.
    """
    valid_token = False

    if token.ip_address is not None:
        if remote_ip:
            remote_ip = mtoken.convert_ip_address(remote_ip)

            if remote_ip in token.ip_address:
                valid_token = True
            else:
                utils.LOG.warn(
                    "IP restricted token from wrong IP address: %s",
                    remote_ip
                )
        else:
            utils.LOG.info(
                "No remote IP address provided, cannot validate token")
    else:
        valid_token = True

    return valid_token<|MERGE_RESOLUTION|>--- conflicted
+++ resolved
@@ -39,472 +39,6 @@
     models.WARNINGS_KEY: "int"
 }
 
-<<<<<<< HEAD
-# The list of ID keys.
-=======
-# Handlers valid keys.
-BOOT_VALID_KEYS = {
-    "POST": {
-        models.MANDATORY_KEYS: [
-            models.ARCHITECTURE_KEY,
-            models.BOARD_KEY,
-            models.DEFCONFIG_KEY,
-            models.JOB_KEY,
-            models.KERNEL_KEY,
-            models.LAB_NAME_KEY,
-            models.VERSION_KEY
-        ],
-        models.ACCEPTED_KEYS: [
-            models.ARCHITECTURE_KEY,
-            models.BOARD_INSTANCE_KEY,
-            models.BOARD_KEY,
-            models.BOOT_LOAD_ADDR_KEY,
-            models.BOOT_LOG_HTML_KEY,
-            models.BOOT_LOG_KEY,
-            models.BOOT_RESULT_DESC_KEY,
-            models.BOOT_RESULT_KEY,
-            models.BOOT_RETRIES_KEY,
-            models.BOOT_TIME_KEY,
-            models.BOOT_WARNINGS_KEY,
-            models.DEFCONFIG_FULL_KEY,
-            models.DEFCONFIG_KEY,
-            models.DTB_ADDR_KEY,
-            models.DTB_APPEND_KEY,
-            models.DTB_KEY,
-            models.EMAIL_KEY,
-            models.ENDIANNESS_KEY,
-            models.FASTBOOT_CMD_KEY,
-            models.FASTBOOT_KEY,
-            models.FILE_SERVER_RESOURCE_KEY,
-            models.FILE_SERVER_URL_KEY,
-            models.GIT_BRANCH_KEY,
-            models.GIT_COMMIT_KEY,
-            models.GIT_DESCRIBE_KEY,
-            models.GIT_URL_KEY,
-            models.ID_KEY,
-            models.INITRD_ADDR_KEY,
-            models.INITRD_KEY,
-            models.JOB_KEY,
-            models.KERNEL_IMAGE_KEY,
-            models.KERNEL_KEY,
-            models.LAB_NAME_KEY,
-            models.MACH_KEY,
-            models.METADATA_KEY,
-            models.NAME_KEY,
-            models.QEMU_COMMAND_KEY,
-            models.QEMU_KEY,
-            models.STATUS_KEY,
-            models.UIMAGE_ADDR_KEY,
-            models.UIMAGE_KEY,
-            models.VERSION_KEY
-        ]
-    },
-    "GET": [
-        models.ARCHITECTURE_KEY,
-        models.BOARD_KEY,
-        models.CREATED_KEY,
-        models.DEFCONFIG_FULL_KEY,
-        models.DEFCONFIG_ID_KEY,
-        models.DEFCONFIG_KEY,
-        models.ENDIANNESS_KEY,
-        models.GIT_BRANCH_KEY,
-        models.GIT_COMMIT_KEY,
-        models.ID_KEY,
-        models.JOB_ID_KEY,
-        models.JOB_KEY,
-        models.KERNEL_KEY,
-        models.LAB_NAME_KEY,
-        models.MACH_KEY,
-        models.NAME_KEY,
-        models.RETRIES_KEY,
-        models.STATUS_KEY,
-        models.WARNINGS_KEY
-    ],
-    "DELETE": [
-        models.BOARD_KEY,
-        models.DEFCONFIG_FULL_KEY,
-        models.DEFCONFIG_ID_KEY,
-        models.DEFCONFIG_KEY,
-        models.ID_KEY,
-        models.JOB_ID_KEY,
-        models.JOB_KEY,
-        models.KERNEL_KEY,
-        models.NAME_KEY,
-    ]
-}
-
-COUNT_VALID_KEYS = {
-    "GET": [
-        models.ARCHITECTURE_KEY,
-        models.BOARD_KEY,
-        models.CREATED_KEY,
-        models.DEFCONFIG_FULL_KEY,
-        models.DEFCONFIG_ID_KEY,
-        models.DEFCONFIG_KEY,
-        models.ERRORS_KEY,
-        models.GIT_BRANCH_KEY,
-        models.GIT_COMMIT_KEY,
-        models.GIT_DESCRIBE_KEY,
-        models.ID_KEY,
-        models.JOB_ID_KEY,
-        models.JOB_KEY,
-        models.KERNEL_CONFIG_KEY,
-        models.KERNEL_IMAGE_KEY,
-        models.KERNEL_KEY,
-        models.MODULES_DIR_KEY,
-        models.MODULES_KEY,
-        models.NAME_KEY,
-        models.PRIVATE_KEY,
-        models.STATUS_KEY,
-        models.SYSTEM_MAP_KEY,
-        models.TEXT_OFFSET_KEY,
-        models.TIME_KEY,
-        models.WARNINGS_KEY,
-    ],
-}
-
-TOKEN_VALID_KEYS = {
-    "POST": [
-        models.ADMIN_KEY,
-        models.DELETE_KEY,
-        models.EMAIL_KEY,
-        models.EXPIRED_KEY,
-        models.EXPIRES_KEY,
-        models.GET_KEY,
-        models.IP_ADDRESS_KEY,
-        models.IP_RESTRICTED,
-        models.LAB_KEY,
-        models.NAME_KEY,
-        models.POST_KEY,
-        models.SUPERUSER_KEY,
-        models.TEST_LAB_KEY,
-        models.UPLOAD_KEY,
-        models.USERNAME_KEY,
-        models.VERSION_KEY
-    ],
-    "PUT": [
-        models.ADMIN_KEY,
-        models.DELETE_KEY,
-        models.EMAIL_KEY,
-        models.EXPIRED_KEY,
-        models.EXPIRES_KEY,
-        models.GET_KEY,
-        models.IP_ADDRESS_KEY,
-        models.IP_RESTRICTED,
-        models.LAB_KEY,
-        models.NAME_KEY,
-        models.POST_KEY,
-        models.SUPERUSER_KEY,
-        models.TEST_LAB_KEY,
-        models.UPLOAD_KEY,
-        models.USERNAME_KEY,
-        models.VERSION_KEY
-    ],
-    "GET": [
-        models.CREATED_KEY,
-        models.EMAIL_KEY,
-        models.EXPIRED_KEY,
-        models.EXPIRES_KEY,
-        models.ID_KEY,
-        models.IP_ADDRESS_KEY,
-        models.NAME_KEY,
-        models.PROPERTIES_KEY,
-        models.TOKEN_KEY,
-        models.USERNAME_KEY
-    ],
-}
-
-SUBSCRIPTION_VALID_KEYS = {
-    "GET": [
-        models.JOB_KEY
-    ],
-    "POST": [
-        models.EMAIL_KEY,
-        models.JOB_KEY,
-    ],
-    "DELETE": [
-        models.EMAIL_KEY
-    ],
-}
-
-BATCH_VALID_KEYS = {
-    "POST": [
-        models.COLLECTION_KEY,
-        models.DOCUMENT_ID_KEY,
-        models.METHOD_KEY,
-        models.OP_ID_KEY,
-        models.QUERY_KEY,
-    ]
-}
-
-LAB_VALID_KEYS = {
-    "POST": {
-        models.MANDATORY_KEYS: [
-            models.CONTACT_KEY,
-            models.NAME_KEY,
-        ],
-        models.ACCEPTED_KEYS: [
-            models.ADDRESS_KEY,
-            models.CONTACT_KEY,
-            models.NAME_KEY,
-            models.PRIVATE_KEY,
-            models.TOKEN_KEY,
-            models.VERSION_KEY,
-        ]
-    },
-    "GET": [
-        models.ADDRESS_KEY,
-        models.CONTACT_KEY,
-        models.CREATED_KEY,
-        models.ID_KEY,
-        models.NAME_KEY,
-        models.PRIVATE_KEY,
-        models.TOKEN_KEY,
-        models.UPDATED_KEY,
-    ],
-    "DELETE": [
-        models.ADDRESS_KEY,
-        models.CONTACT_KEY,
-        models.ID_KEY,
-        models.NAME_KEY,
-        models.TOKEN_KEY,
-    ]
-}
-
-REPORT_VALID_KEYS = {
-    "GET": [
-        models.CREATED_KEY,
-        models.ID_KEY,
-        models.JOB_KEY,
-        models.KERNEL_KEY,
-        models.NAME_KEY,
-        models.STATUS_KEY,
-        models.TYPE_KEY,
-        models.UPDATED_KEY
-    ]
-}
-
-SEND_VALID_KEYS = {
-    "POST": {
-        models.MANDATORY_KEYS: [
-            models.JOB_KEY,
-            models.KERNEL_KEY
-        ],
-        models.ACCEPTED_KEYS: [
-            models.BOOT_REPORT_SEND_BCC_KEY,
-            models.BOOT_REPORT_SEND_CC_KEY,
-            models.BOOT_REPORT_SEND_TO_KEY,
-            models.BUILD_REPORT_SEND_BCC_KEY,
-            models.BUILD_REPORT_SEND_CC_KEY,
-            models.BUILD_REPORT_SEND_TO_KEY,
-            models.DELAY_KEY,
-            models.EMAIL_FORMAT_KEY,
-            models.IN_REPLY_TO_KEY,
-            models.JOB_KEY,
-            models.KERNEL_KEY,
-            models.LAB_NAME_KEY,
-            models.REPORT_BCC_KEY,
-            models.REPORT_CC_KEY,
-            models.REPORT_SEND_TO_KEY,
-            models.SEND_BOOT_REPORT_KEY,
-            models.SEND_BUILD_REPORT_KEY
-        ]
-    }
-}
-
-BISECT_VALID_KEYS = {
-    "GET": [
-        models.BOOT_ID_KEY,
-        models.COLLECTION_KEY,
-        models.COMPARE_TO_KEY,
-        models.DEFCONFIG_ID_KEY
-    ]
-}
-
-TEST_SUITE_VALID_KEYS = {
-    "POST": {
-        models.MANDATORY_KEYS: [
-            models.DEFCONFIG_ID_KEY,
-            models.LAB_NAME_KEY,
-            models.NAME_KEY,
-            models.VERSION_KEY
-        ],
-        models.ACCEPTED_KEYS: [
-            models.ARCHITECTURE_KEY,
-            models.BOARD_INSTANCE_KEY,
-            models.BOARD_KEY,
-            models.BOOT_ID_KEY,
-            models.CREATED_KEY,
-            models.DEFCONFIG_FULL_KEY,
-            models.DEFCONFIG_ID_KEY,
-            models.DEFCONFIG_KEY,
-            models.DEFINITION_URI_KEY,
-            models.JOB_ID_KEY,
-            models.JOB_KEY,
-            models.KERNEL_KEY,
-            models.LAB_NAME_KEY,
-            models.METADATA_KEY,
-            models.NAME_KEY,
-            models.TEST_CASE_KEY,
-            models.TEST_SET_KEY,
-            models.VCS_COMMIT_KEY,
-            models.VERSION_KEY
-        ]
-    },
-    "PUT": [
-        models.ARCHITECTURE_KEY,
-        models.BOARD_INSTANCE_KEY,
-        models.BOARD_KEY,
-        models.BOOT_ID_KEY,
-        models.CREATED_KEY,
-        models.DEFCONFIG_FULL_KEY,
-        models.DEFCONFIG_ID_KEY,
-        models.DEFCONFIG_KEY,
-        models.DEFINITION_URI_KEY,
-        models.JOB_ID_KEY,
-        models.JOB_KEY,
-        models.KERNEL_KEY,
-        models.METADATA_KEY,
-        models.NAME_KEY,
-        models.VCS_COMMIT_KEY,
-        models.VERSION_KEY
-    ],
-    "GET": [
-        models.ARCHITECTURE_KEY,
-        models.BOARD_INSTANCE_KEY,
-        models.BOARD_KEY,
-        models.BOOT_ID_KEY,
-        models.CREATED_KEY,
-        models.DEFCONFIG_FULL_KEY,
-        models.DEFCONFIG_ID_KEY,
-        models.DEFCONFIG_KEY,
-        models.DEFINITION_URI_KEY,
-        models.JOB_ID_KEY,
-        models.JOB_KEY,
-        models.KERNEL_KEY,
-        models.LAB_NAME_KEY,
-        models.TIME_KEY,
-        models.VCS_COMMIT_KEY,
-        models.VERSION_KEY
-    ]
-}
-
-TEST_SET_VALID_KEYS = {
-    "POST": {
-        models.MANDATORY_KEYS: [
-            models.NAME_KEY,
-            models.TEST_SUITE_ID_KEY,
-            models.VERSION_KEY
-        ],
-        models.ACCEPTED_KEYS: [
-            models.CREATED_KEY,
-            models.DEFINITION_URI_KEY,
-            models.METADATA_KEY,
-            models.NAME_KEY,
-            models.PARAMETERS_KEY,
-            models.TEST_CASE_KEY,
-            models.TEST_SUITE_ID_KEY,
-            models.TIME_KEY,
-            models.VCS_COMMIT_KEY,
-            models.VERSION_KEY,
-        ]
-    },
-    "PUT": [
-        models.CREATED_KEY,
-        models.DEFINITION_URI_KEY,
-        models.NAME_KEY,
-        models.PARAMETERS_KEY,
-        models.TEST_SUITE_ID_KEY,
-        models.TIME_KEY,
-        models.VCS_COMMIT_KEY,
-        models.VERSION_KEY
-    ],
-    "GET": [
-        models.CREATED_KEY,
-        models.DEFINITION_URI_KEY,
-        models.NAME_KEY,
-        models.PARAMETERS_KEY,
-        models.TEST_SUITE_ID_KEY,
-        models.TIME_KEY,
-        models.VCS_COMMIT_KEY,
-        models.VERSION_KEY
-    ]
-}
-
-TEST_CASE_VALID_KEYS = {
-    "POST": {
-        models.MANDATORY_KEYS: [
-            models.NAME_KEY,
-            models.TEST_SUITE_ID_KEY,
-            models.VERSION_KEY
-        ],
-        models.ACCEPTED_KEYS: [
-            models.ATTACHMENTS_KEY,
-            models.CREATED_KEY,
-            models.DEFINITION_URI_KEY,
-            models.KVM_GUEST_KEY,
-            models.MAXIMUM_KEY,
-            models.MEASUREMENTS_KEY,
-            models.METADATA_KEY,
-            models.MINIMUM_KEY,
-            models.NAME_KEY,
-            models.PARAMETERS_KEY,
-            models.SAMPLES_KEY,
-            models.SAMPLES_SQUARE_SUM_KEY,
-            models.SAMPLES_SUM_KEY,
-            models.STATUS_KEY,
-            models.TEST_SET_ID_KEY,
-            models.TEST_SUITE_ID_KEY,
-            models.TIME_KEY,
-            models.VCS_COMMIT_KEY,
-            models.VERSION_KEY
-        ]
-    },
-    "PUT": [
-        models.ATTACHMENTS_KEY,
-        models.CREATED_KEY,
-        models.DEFINITION_URI_KEY,
-        models.KVM_GUEST_KEY,
-        models.MAXIMUM_KEY,
-        models.MEASUREMENTS_KEY,
-        models.METADATA_KEY,
-        models.MINIMUM_KEY,
-        models.NAME_KEY,
-        models.PARAMETERS_KEY,
-        models.SAMPLES_KEY,
-        models.SAMPLES_SQUARE_SUM_KEY,
-        models.SAMPLES_SUM_KEY,
-        models.STATUS_KEY,
-        models.TEST_SET_ID_KEY,
-        models.TEST_SUITE_ID_KEY,
-        models.TIME_KEY,
-        models.VCS_COMMIT_KEY,
-        models.VERSION_KEY
-    ],
-    "GET": [
-        models.ATTACHMENTS_KEY,
-        models.CREATED_KEY,
-        models.DEFINITION_URI_KEY,
-        models.KVM_GUEST_KEY,
-        models.MAXIMUM_KEY,
-        models.MEASUREMENTS_KEY,
-        models.METADATA_KEY,
-        models.MINIMUM_KEY,
-        models.NAME_KEY,
-        models.PARAMETERS_KEY,
-        models.SAMPLES_KEY,
-        models.SAMPLES_SQUARE_SUM_KEY,
-        models.SAMPLES_SUM_KEY,
-        models.STATUS_KEY,
-        models.TEST_SET_ID_KEY,
-        models.TEST_SUITE_ID_KEY,
-        models.TIME_KEY,
-        models.VCS_COMMIT_KEY,
-        models.VERSION_KEY
-    ]
-}
-
->>>>>>> 3b390ef8
 ID_KEYS = [
     models.BOOT_ID_KEY,
     models.DEFCONFIG_ID_KEY,
