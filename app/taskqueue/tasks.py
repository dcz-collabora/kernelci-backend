--- conflicted
+++ resolved
@@ -187,13 +187,9 @@
     :param kernel: The kernel name.
     :type kernel: string
     :param lab_name: The name of the lab.
-<<<<<<< HEAD
-    :type lab_name: str
+    :type lab_name: string
     :param email_format: The email format to send.
     :type email_format: list
-=======
-    :type lab_name: string
->>>>>>> 03536b17
     :param to_addrs: List of recipients.
     :type to_addrs: list
     :param db_options: The database connection parameters.
@@ -240,13 +236,9 @@
     :param job: The job name.
     :type job: string
     :param kernel: The kernel name.
-<<<<<<< HEAD
-    :type kernel: str
+    :type kernel: string
     :param email_format: The email format to send.
     :type email_format: list
-=======
-    :type kernel: string
->>>>>>> 03536b17
     :param to_addrs: List of recipients.
     :type to_addrs: list
     :param db_options: The database connection parameters.
